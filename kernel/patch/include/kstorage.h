--- conflicted
+++ resolved
@@ -9,15 +9,9 @@
 #include <ktypes.h>
 #include <uapi/scdefs.h>
 #include <stdbool.h>
-
-<<<<<<< HEAD
+ 
 struct kstorage {
-=======
-struct kstorage
-{
-    struct rcu_head rcu;
-
->>>>>>> fcfbe85e
+ 
     int gid;
     long did;
     int dlen;
