/* SPDX-License-Identifier: GPL-2.0-or-later */
/* 
 * Copyright (C) 2023 bmax121. All Rights Reserved.
 */

#include <fcntl.h>
#include <sys/wait.h>
#include <dirent.h>
#include <stdbool.h>
#include <stdio.h>
#include <errno.h>
#include <ctype.h>
#include <string.h>
#include <stdlib.h>
#include <unistd.h>
#include <sys/stat.h>
#include <getopt.h>

#include "../supercall.h"
#include "android_user.h"

#define PKG_NAME_LEN 256

struct allow_pkg_info
{
    const char pkg[PKG_NAME_LEN];
    uid_t uid;
    uid_t to_uid;
    const char sctx[SUPERCALL_SCONTEXT_LEN];
};

static char magiskpolicy_path[] = APATCH_BIN_FLODER "magiskpolicy";
static char pkg_cfg_path[] = APATCH_FLODER "package_config";
static char su_path_path[] = APATCH_FLODER "su_path";
static char skip_sepolicy_path[] = APATCH_FLODER "skip_sepolicy";

static char post_fs_data_log_0[] = APATCH_LOG_FLODER "post_fs_data_0.log";
static char post_fs_data_log_1[] = APATCH_LOG_FLODER "post_fs_data_1.log";

extern const char *key;
static bool from_kernel = false;

static char *trim(char *p)
{
    if (!p || !p[0]) return p;

    while (isspace(*p))
        p++;

    char *e = p + strlen(p) - 1;
    while (e > p && isspace(*e))
        *e-- = '\0';
    return p;
}

static int log_kernel(const char *fmt, ...)
{
    char buf[1024];
    va_list ap;
    va_start(ap, fmt);
    vsnprintf(buf, sizeof(buf), fmt, ap);
    va_end(ap);
    return sc_klog(key, buf);
}

static char *csv_val(const char *header, const char *line, const char *key)
{
    const char *kpos = strstr(header, key);
    if (!kpos) return 0;
    int kidx = 0;
    const char *c = 0;
    for (c = header; c < kpos; c++) {
        if (*c == ',') kidx++;
    }
    for (c = line; kidx; c++) {
        if (*c == ',') kidx--;
    }
    const char *e = c;
    for (; *e && *e != ','; e++) {
    };

    return strndup(c, e - c);
}

static void load_config_allow_uids()
{
    char linebuf[1024], header[1024] = { '\0' };
    char *line = 0;

    FILE *fallow = fopen(pkg_cfg_path, "r");
    if (fallow == NULL) {
        log_kernel("%d open %s error: %s\n", getpid(), pkg_cfg_path, strerror(errno));
        return;
    }

    // remove defualt if this function is called from kernel and the file is existed
    if (from_kernel) sc_su_revoke_uid(key, 2000);

    fgets(header, sizeof(header) - 1, fallow);
    if (!strlen(header)) goto out;

    while ((line = fgets(linebuf, sizeof(linebuf) - 1, fallow))) {
        line = trim(line);
        if (!line || line[0] == '#') continue;
        log_kernel("pkg config line: %s\n", line);

        char *sallow = csv_val(header, line, "allow");
        if (!sallow) continue;

        if (!atol(sallow)) {
            free(sallow);
            continue;
        }

        char *spkg = csv_val(header, line, "pkg");
        char *suid = csv_val(header, line, "uid");
        char *sto_uid = csv_val(header, line, "to_uid");
        char *ssctx = csv_val(header, line, "sctx");

        if (!spkg || !suid || !sto_uid || !ssctx) continue;

        log_kernel("grant pkg: %s, uid: %s, to_uid: %s, sctx: %s\n", spkg, suid, sto_uid, ssctx);

        uid_t to_uid = atol(sto_uid);
        struct su_profile profile = { 0 };
        profile.uid = atol(suid);
        profile.to_uid = to_uid;
        if (ssctx) strncpy(profile.scontext, ssctx, sizeof(profile.scontext) - 1);

        sc_su_grant_uid(key, profile.uid, &profile);

        free(spkg);
        free(suid);
        free(sto_uid);
        free(ssctx);
    }

out:
    fclose(fallow);
}

static void load_config_su_path()
{
    FILE *file = fopen(su_path_path, "rb");
    if (file == NULL) {
        log_kernel("%d open %s error: %s\n", getpid(), su_path_path, strerror(errno));
        return;
    }
    char linebuf[SU_PATH_MAX_LEN] = { '\0' };
    char *path = fgets(linebuf, sizeof(linebuf), file);
    if (path) path = trim(path);
    if (path) sc_su_reset_path(key, path);
    fclose(file);
}

static void fork_for_result(const char *exec, char *const *argv)
{
    char cmd[4096] = { '\0' };
    for (int i = 0;; i++) {
        if (!argv[i]) break;
        strncat(cmd, argv[i], sizeof(cmd) - strlen(cmd) - 1);
        strncat(cmd, " ", sizeof(cmd) - strlen(cmd) - 1);
    }

    pid_t pid = fork();
    if (pid < 0) {
        log_kernel("%d fork %s error: %d\n", getpid(), exec, pid);
    } else if (pid == 0) {
        setenv("SUPERKEY", key, 1);
        char kpver[16] = { '\0' }, kver[16] = { '\0' };
        sprintf(kpver, "%x", sc_kp_ver(key));
        setenv("KERNELPATCH_VERSION", kpver, 1);
        sprintf(kver, "%x", sc_k_ver(key));
        setenv("KERNEL_VERSION", kver, 1);
        int rc = execv(exec, argv);
        log_kernel("%d exec %s error: %s\n", getpid(), cmd, strerror(errno));
    } else {
        int status;
        wait(&status);
        log_kernel("%d wait %s status: 0x%x\n", getpid(), cmd, status);
    }
}

<<<<<<< HEAD
static void save_dmegs(const char *file)
{
    char *dmesg_argv[] = {
        "/system/bin/dmesg",
        NULL,
    };
    pid_t pid = fork();

    if (pid < 0) {
        log_kernel("%d fork for dmesg error: %d\n", getpid(), pid);
    } else if (pid == 0) {
        int fd = open(file, O_WRONLY | O_TRUNC | O_CREAT, S_IRUSR | S_IWUSR);
        dup2(fd, 1);
        dup2(fd, 2);
        close(fd);
        int rc = execv(dmesg_argv[0], dmesg_argv);
        log_kernel("%d exec dmesg > %s error: %s\n", getpid(), file, strerror(errno));
    } else {
        int status;
        wait(&status);
        log_kernel("%d wait dmesg status: 0x%x\n", getpid(), status);
    }
}

static void early_init()
=======
static void post_fs_data_init()
>>>>>>> be04c66b
{
    struct su_profile profile = { .uid = getuid() };
    sc_su(key, &profile);

<<<<<<< HEAD
    log_kernel("%d starting android user early-init\n", getpid());

    save_dmegs(EARLY_INIT_LOG_0);
=======
    log_kernel("%d starting android user post_fs_data_init, from kernel: %d\n", getpid(), from_kernel);

    if (!access(APATCH_FLODER, F_OK)) mkdir(APATCH_FLODER, 0700);
    if (!access(APATCH_LOG_FLODER, F_OK)) mkdir(APATCH_LOG_FLODER, 0700);
>>>>>>> be04c66b

    // todo:

    save_dmegs(EARLY_INIT_LOG_1);
}

static void post_fs_data_init()
{
    struct su_profile profile = { .uid = getuid() };
    sc_su(key, &profile);

    char current_exe[256] = { '\0' };
    readlink("/proc/self/exe", current_exe, sizeof(current_exe) - 1);

    log_kernel("%d starting android user post-fs-data-init, exec: %s\n", getpid(), current_exe);

    if (!strcmp(current_exe, KPATCH_DEV_PATH)) {
        char *const args[] = { "/system/bin/mv", current_exe, KPATCH_DATA_PATH, NULL };
        fork_for_result(args[0], args);
        return;
    }

    if (access(APATCH_FLODER, F_OK)) mkdir(APATCH_FLODER, 0700);
    if (access(APATCH_LOG_FLODER, F_OK)) mkdir(APATCH_LOG_FLODER, 0700);

    save_dmegs(post_fs_data_log_0);

    char *log_args[] = { "/system/bin/mv", EARLY_INIT_LOG_0, APATCH_LOG_FLODER, NULL };
    fork_for_result(log_args[0], log_args);

    log_args[1] = EARLY_INIT_LOG_1;
    fork_for_result(log_args[0], log_args);

    if (!access(skip_sepolicy_path, F_OK)) {
        char *argv[] = { magiskpolicy_path, "--magisk", "--live", NULL };
        fork_for_result(magiskpolicy_path, argv);
    }

<<<<<<< HEAD
    load_config_su_path();
    load_config_allow_uids();

    log_kernel("%d finished android user post-fs-data-init.\n", getpid());
=======
    char current_exe[1024] = { '\0' };
    if (readlink("/proc/self/exe", current_exe, sizeof(current_exe) - 1)) {
        if (!strcmp(current_exe, KPATCH_DEV_PATH)) {
            log_kernel("%d copy %s to %s.\n", getpid(), current_exe, KPATCH_DATA_PATH);

            char *const cp_argv[] = { "/system/bin/cp", current_exe, KPATCH_DATA_PATH, NULL };
            fork_for_result(cp_argv[0], cp_argv);

            char *const rm_argv[] = { "/system/bin/rm", current_exe, NULL };
            fork_for_result(rm_argv[0], rm_argv);
        }
    }

    if (access(skip_sepolicy_path, F_OK)) {
        char *argv[] = { magiskpolicy_path, "--magisk", "--live", NULL };
        fork_for_result(magiskpolicy_path, argv);
    }

    load_config_su_path();
    load_config_allow_uids();

    log_kernel("%d finished android user post_fs_data_init.\n", getpid());
>>>>>>> be04c66b

    save_dmegs(post_fs_data_log_1);
}

static struct option const longopts[] = {
    { "kernel", no_argument, NULL, 'k' },
    { NULL, 0, NULL, 0 },
};

int android_user(int argc, char **argv)
{
    if (!sc_ready(key)) return -EFAULT;

    char *scmd = argv[1];
    if (scmd == NULL) return -EINVAL;

    int optc;
    while ((optc = getopt_long(argc, argv, "k", longopts, NULL)) != -1) {
        switch (optc) {
        case 'k':
            from_kernel = true;
            break;
        default:
            break;
        }
    }

<<<<<<< HEAD
    if (!strcmp("early-init", scmd)) {
        early_init();
    } else if (!strcmp("post-fs-data-init", scmd)) {
=======
    if (!strcmp("post-fs-data-init", scmd)) {
>>>>>>> be04c66b
        post_fs_data_init();
    } else if (!strcmp("post-fs-data", scmd) || !strcmp("services", scmd) || !strcmp("boot-completed", scmd)) {
        // todo: move to apd
        struct su_profile profile = {
            .uid = getuid(),
            .to_uid = 0,
            .scontext = ALL_ALLOW_SCONTEXT,
        };
        sc_su(key, &profile);
#if 0
#undef APD_PATH
#define APD_PATH "/data/local/tmp/apd"
#endif
        char *apd_argv[] = {
            APD_PATH,
            scmd,
            NULL,
        };

        fork_for_result(APD_PATH, apd_argv);

        char log_path[128] = { '\0' };
        sprintf(log_path, "%s/trigger_%s.log", APATCH_LOG_FLODER, scmd);

        char *dmesg_argv[] = { "/system/bin/dmesg", ">", log_path, NULL };
        fork_for_result(dmesg_argv[0], dmesg_argv);

    } else {
        log_kernel("invalid android user cmd: %s\n", scmd);
    }

    return 0;
}<|MERGE_RESOLUTION|>--- conflicted
+++ resolved
@@ -181,7 +181,6 @@
     }
 }
 
-<<<<<<< HEAD
 static void save_dmegs(const char *file)
 {
     char *dmesg_argv[] = {
@@ -207,23 +206,13 @@
 }
 
 static void early_init()
-=======
-static void post_fs_data_init()
->>>>>>> be04c66b
 {
     struct su_profile profile = { .uid = getuid() };
     sc_su(key, &profile);
 
-<<<<<<< HEAD
     log_kernel("%d starting android user early-init\n", getpid());
 
     save_dmegs(EARLY_INIT_LOG_0);
-=======
-    log_kernel("%d starting android user post_fs_data_init, from kernel: %d\n", getpid(), from_kernel);
-
-    if (!access(APATCH_FLODER, F_OK)) mkdir(APATCH_FLODER, 0700);
-    if (!access(APATCH_LOG_FLODER, F_OK)) mkdir(APATCH_LOG_FLODER, 0700);
->>>>>>> be04c66b
 
     // todo:
 
@@ -262,35 +251,10 @@
         fork_for_result(magiskpolicy_path, argv);
     }
 
-<<<<<<< HEAD
     load_config_su_path();
     load_config_allow_uids();
 
     log_kernel("%d finished android user post-fs-data-init.\n", getpid());
-=======
-    char current_exe[1024] = { '\0' };
-    if (readlink("/proc/self/exe", current_exe, sizeof(current_exe) - 1)) {
-        if (!strcmp(current_exe, KPATCH_DEV_PATH)) {
-            log_kernel("%d copy %s to %s.\n", getpid(), current_exe, KPATCH_DATA_PATH);
-
-            char *const cp_argv[] = { "/system/bin/cp", current_exe, KPATCH_DATA_PATH, NULL };
-            fork_for_result(cp_argv[0], cp_argv);
-
-            char *const rm_argv[] = { "/system/bin/rm", current_exe, NULL };
-            fork_for_result(rm_argv[0], rm_argv);
-        }
-    }
-
-    if (access(skip_sepolicy_path, F_OK)) {
-        char *argv[] = { magiskpolicy_path, "--magisk", "--live", NULL };
-        fork_for_result(magiskpolicy_path, argv);
-    }
-
-    load_config_su_path();
-    load_config_allow_uids();
-
-    log_kernel("%d finished android user post_fs_data_init.\n", getpid());
->>>>>>> be04c66b
 
     save_dmegs(post_fs_data_log_1);
 }
@@ -318,13 +282,9 @@
         }
     }
 
-<<<<<<< HEAD
     if (!strcmp("early-init", scmd)) {
         early_init();
     } else if (!strcmp("post-fs-data-init", scmd)) {
-=======
-    if (!strcmp("post-fs-data-init", scmd)) {
->>>>>>> be04c66b
         post_fs_data_init();
     } else if (!strcmp("post-fs-data", scmd) || !strcmp("services", scmd) || !strcmp("boot-completed", scmd)) {
         // todo: move to apd
